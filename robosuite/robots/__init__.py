<<<<<<< HEAD
from .manipulator import Manipulator
from .single_arm import SingleArm
from .bimanual import Bimanual
from .fixed_base_robot import SingleArmFixedBaseRobot, BimanualFixedBaseRobot
from .mobile_base_robot import MobileBaseRobot
=======
from .fixed_robot import FixedRobot
from .mobile_robot import MobileRobot
from .wheeled_robot import WheeledRobot
from .legged_robot import LeggedRobot
>>>>>>> 54263976

from robosuite.models.robots.robot_model import REGISTERED_ROBOTS

ALL_ROBOTS = REGISTERED_ROBOTS.keys()

# Robot class mappings -- must be maintained manually
ROBOT_CLASS_MAPPING = {
<<<<<<< HEAD
    "Baxter": BimanualFixedBaseRobot, # FixedBaseRobot,
    "IIWA": SingleArmFixedBaseRobot, # FixedBaseRobot,
    "Jaco": SingleArmFixedBaseRobot, # FixedBaseRobot,
    "Kinova3": SingleArmFixedBaseRobot, # FixedBaseRobot,
    "Panda": SingleArmFixedBaseRobot, # FixedBaseRobot,
    "PandaMobile": MobileBaseRobot,
    "Sawyer": SingleArmFixedBaseRobot, # FixedBaseRobot,
    "UR5e": SingleArmFixedBaseRobot, # FixedBaseRobot,
    "GoogleRobot": MobileBaseRobot,
    "Z1": SingleArmFixedBaseRobot, # FixedBaseRobot,
    "Aloha": BimanualFixedBaseRobot, # FixedBaseRobot,
    "VX300S": SingleArmFixedBaseRobot, # FixedBaseRobot,
}

BIMANUAL_ROBOTS = {k.lower() for k, v in ROBOT_CLASS_MAPPING.items() if v == Bimanual}
=======
    "Baxter": FixedRobot,
    "IIWA": FixedRobot,
    "Jaco": FixedRobot,
    "Kinova3": FixedRobot,
    "Panda": FixedRobot,
    "PandaMobile": WheeledRobot,
    "Sawyer": FixedRobot,
    "UR5e": FixedRobot,
    "GoogleRobot": WheeledRobot,
}
>>>>>>> 54263976
<|MERGE_RESOLUTION|>--- conflicted
+++ resolved
@@ -1,15 +1,7 @@
-<<<<<<< HEAD
-from .manipulator import Manipulator
-from .single_arm import SingleArm
-from .bimanual import Bimanual
-from .fixed_base_robot import SingleArmFixedBaseRobot, BimanualFixedBaseRobot
-from .mobile_base_robot import MobileBaseRobot
-=======
 from .fixed_robot import FixedRobot
 from .mobile_robot import MobileRobot
 from .wheeled_robot import WheeledRobot
 from .legged_robot import LeggedRobot
->>>>>>> 54263976
 
 from robosuite.models.robots.robot_model import REGISTERED_ROBOTS
 
@@ -17,23 +9,6 @@
 
 # Robot class mappings -- must be maintained manually
 ROBOT_CLASS_MAPPING = {
-<<<<<<< HEAD
-    "Baxter": BimanualFixedBaseRobot, # FixedBaseRobot,
-    "IIWA": SingleArmFixedBaseRobot, # FixedBaseRobot,
-    "Jaco": SingleArmFixedBaseRobot, # FixedBaseRobot,
-    "Kinova3": SingleArmFixedBaseRobot, # FixedBaseRobot,
-    "Panda": SingleArmFixedBaseRobot, # FixedBaseRobot,
-    "PandaMobile": MobileBaseRobot,
-    "Sawyer": SingleArmFixedBaseRobot, # FixedBaseRobot,
-    "UR5e": SingleArmFixedBaseRobot, # FixedBaseRobot,
-    "GoogleRobot": MobileBaseRobot,
-    "Z1": SingleArmFixedBaseRobot, # FixedBaseRobot,
-    "Aloha": BimanualFixedBaseRobot, # FixedBaseRobot,
-    "VX300S": SingleArmFixedBaseRobot, # FixedBaseRobot,
-}
-
-BIMANUAL_ROBOTS = {k.lower() for k, v in ROBOT_CLASS_MAPPING.items() if v == Bimanual}
-=======
     "Baxter": FixedRobot,
     "IIWA": FixedRobot,
     "Jaco": FixedRobot,
@@ -43,5 +18,4 @@
     "Sawyer": FixedRobot,
     "UR5e": FixedRobot,
     "GoogleRobot": WheeledRobot,
-}
->>>>>>> 54263976
+}