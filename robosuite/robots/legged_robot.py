--- conflicted
+++ resolved
@@ -10,8 +10,9 @@
 from robosuite.controllers import composite_controller_factory
 from robosuite.models.bases.leg_base_model import LegBaseModel
 from robosuite.robots.mobile_base_robot import MobileBaseRobot
+from robosuite.utils.log_utils import ROBOSUITE_DEFAULT_LOGGER
 from robosuite.utils.observables import sensor
-from robosuite.utils.log_utils import ROBOSUITE_DEFAULT_LOGGER
+
 
 class LeggedRobot(MobileBaseRobot):
     """
@@ -53,7 +54,7 @@
                 "controllers/config/{}.json".format(self.robot_model.default_controller_config[self.legs]),
             )
             self.part_controller_config[self.legs] = load_controller_config(custom_fpath=controller_path)
-                
+
             # Assert that the controller config is a dict file:
             #             NOTE: "type" must be one of: {JOINT_POSITION, JOINT_TORQUE, JOINT_VELOCITY,
             #                                           OSC_POSITION, OSC_POSE, IK_POSE}
@@ -113,12 +114,17 @@
         # override controller config with composite controller config values
         for part_name, controller_config in self.composite_controller_config.get("body_parts", {}).items():
             if not self.has_part(part_name):
-                ROBOSUITE_DEFAULT_LOGGER.warn(f"The config has defined for the controller \"{part_name}\", but the robot does not have this component. Skipping, but make sure this is intended. Removing the controller config for {part_name} from self.part_controller_config.")
+                ROBOSUITE_DEFAULT_LOGGER.warn(
+                    f'The config has defined for the controller "{part_name}", but the robot does not have this component. Skipping, but make sure this is intended. Removing the controller config for {part_name} from self.part_controller_config.'
+                )
                 self.part_controller_config.pop(part_name, None)
                 continue
             if part_name in self.part_controller_config:
                 self.part_controller_config[part_name].update(controller_config)
-        self.composite_controller.load_controller_config(self.part_controller_config, self.composite_controller_config.get("composite_controller_specific_configs", {}))
+        self.composite_controller.load_controller_config(
+            self.part_controller_config,
+            self.composite_controller_config.get("composite_controller_specific_configs", {}),
+        )
         self.enable_parts()
 
     def load_model(self):
@@ -217,16 +223,8 @@
                     continue
                 # Update arm-specific proprioceptive values
                 self.recent_ee_forcetorques[arm].push(np.concatenate((self.ee_force[arm], self.ee_torque[arm])))
-<<<<<<< HEAD
-                # currently assumes ee pose exists in the controller
-                if not hasattr(controller, "ee_pos") or not hasattr(controller, "ee_ori_mat"):
-                    continue
-                self.recent_ee_pose[arm].push(np.concatenate((controller.ee_pos, T.mat2quat(controller.ee_ori_mat))))
-                self.recent_ee_vel[arm].push(np.concatenate((controller.ee_pos_vel, controller.ee_ori_vel)))
-=======
                 self.recent_ee_pose[arm].push(np.concatenate((controller.ref_pos, T.mat2quat(controller.ref_ori_mat))))
                 self.recent_ee_vel[arm].push(np.concatenate((controller.ref_pos_vel, controller.ref_ori_vel)))
->>>>>>> 09f6e521
 
                 # Estimation of eef acceleration (averaged derivative of recent velocities)
                 self.recent_ee_vel_buffer[arm].push(np.concatenate((controller.ref_pos_vel, controller.ref_ori_vel)))
