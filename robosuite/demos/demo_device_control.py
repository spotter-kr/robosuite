--- conflicted
+++ resolved
@@ -113,14 +113,10 @@
     parser.add_argument("--pos-sensitivity", type=float, default=1.0, help="How much to scale position user inputs")
     parser.add_argument("--rot-sensitivity", type=float, default=1.0, help="How much to scale rotation user inputs")
     parser.add_argument(
-<<<<<<< HEAD
-        "--max_fr", default=25, type=int, help="sleep when simluation runs faster than specified frame rate"
-=======
         "--max_fr",
         default=20,
         type=int,
         help="Sleep when simluation runs faster than specified frame rate; 20 fps is real time.",
->>>>>>> 7a1f291b
     )
     args = parser.parse_args()
 
