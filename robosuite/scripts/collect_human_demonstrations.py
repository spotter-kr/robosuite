"""
A script to collect a batch of human demonstrations.

The demonstrations can be played back using the `playback_demonstrations_from_hdf5.py` script.
"""

import argparse
import datetime
import json
import os
import time
from glob import glob

import h5py
import numpy as np

import robosuite as suite
import robosuite.macros as macros
from robosuite.controllers import load_composite_controller_config
from robosuite.utils.input_utils import input2action
from robosuite.wrappers import DataCollectionWrapper, VisualizationWrapper


def collect_human_trajectory(env, device, arm, env_configuration, end_effector: str = "right"):
    """
    Use the device (keyboard or SpaceNav 3D mouse) to collect a demonstration.
    The rollout trajectory is saved to files in npz format.
    Modify the DataCollectionWrapper wrapper to add new fields or change data formats.

    Args:
        env (MujocoEnv): environment to control
        device (Device): to receive controls from the device
        arms (str): which arm to control (eg bimanual) 'right' or 'left'
        env_configuration (str): specified environment configuration
    """

    env.reset()
    env.render()

    task_completion_hold_count = -1  # counter to collect 10 timesteps after reaching goal
    device.start_control()

    for robot in env.robots:
        robot.print_action_info_dict()

    # Keep track of prev gripper actions when using since they are position-based and must be maintained when arms switched
    all_prev_gripper_actions = [
        {
            f"{robot_arm}_gripper": np.repeat([0], robot.gripper[robot_arm].dof)
            for robot_arm in robot.arms
            if robot.gripper[robot_arm].dof > 0
        }
        for robot in env.robots
    ]

    # Loop until we get a reset from the input or the task completes
    count = 0
    while True:
        # Set active robot
        active_robot = env.robots[device.active_robot]
        prev_gripper_actions = all_prev_gripper_actions[device.active_robot]

        arm = device.active_arm
        # Check if we have gripper actions for the active arm
        arm_using_gripper = f"{arm}_gripper" in all_prev_gripper_actions[device.active_robot]
        # Get the newest action
        input_action, grasp = input2action(
            device=device,
            robot=active_robot,
            active_arm=arm,
            active_end_effector=end_effector,
            env_configuration=env_configuration,
        )

        # If action is none, then this a reset so we should break
        if input_action is None:
            break

        # Run environment step
        action_dict = prev_gripper_actions.copy()
        arm_actions = input_action[:6]
        if active_robot.is_mobile:
            # arm_actions = np.concatenate([arm_actions, ])

            # Decide if it's one arm or two arms. The number of arms can be decided based on the attribute `arms` of the robot.
            arm_actions = input_action[: 6 * len(env.robots[0].arms)].copy()

            if "GR1" in env.robots[0].name:
                # "relative" actions by default for now
                action_dict = {
                    "gripper0_left_grip_site_pos": input_action[:3] * 0.1,
                    "gripper0_left_grip_site_axis_angle": input_action[3:6],
                    "gripper0_right_grip_site_pos": np.zeros(3),
                    "gripper0_right_grip_site_axis_angle": np.zeros(3),
                    "left_gripper": np.array([0.0, 0.0, 0.0, 0.0, 0.0, 0.0]),
                    "right_gripper": np.array([0.0, 0.0, 0.0, 0.0, 0.0, 0.0]),
                }
            elif "Tiago" in env.robots[0].name and args.composite_controller == "WHOLE_BODY_IK":
                action_dict = {
                    "right_gripper": np.array([0.0]),
                    "left_gripper": np.array([0.0]),
                    "gripper0_left_grip_site_pos": np.array([-0.4189254, 0.22745755, 1.0597]) + input_action[:3] * 0.05,
                    "gripper0_left_grip_site_axis_angle": np.array([-2.1356914, 2.50323857, -2.45929076]),
                    "gripper0_right_grip_site_pos": np.array([-0.41931295, -0.22706004, 1.0566]),
                    "gripper0_right_grip_site_axis_angle": np.array([-1.26839518, 1.15421975, 0.99332174]),
                }
            else:
                action_dict = {}
                base_action = input_action[-5:-2]
                torso_action = input_action[-2:-1]

                right_action = [0.0] * 5
                right_action[0] = 0.0

                action_dict.update(
                    {
                        arm: arm_actions,
                        active_robot.base: base_action,
                        # active_robot.head: base_action,
                        # active_robot.torso: base_action
                        # active_robot.torso: torso_action
                    }
                )
            if arm_using_gripper:
                action_dict[f"{arm}_gripper"] = np.repeat(input_action[6:7], active_robot.gripper[arm].dof)
                prev_gripper_actions[f"{arm}_gripper"] = np.repeat(input_action[6:7], active_robot.gripper[arm].dof)
            action = active_robot.create_action_vector(action_dict)
            mode_action = input_action[-1]

            if mode_action > 0:
                active_robot.enable_parts(base=True, right=True, left=True, torso=True)
            else:
                active_robot.enable_parts(base=False, right=True, left=True, torso=False)
        else:
            action_dict.update({arm: arm_actions})
            if arm_using_gripper:
                action_dict[f"{arm}_gripper"] = np.repeat(input_action[6:7], active_robot.gripper[arm].dof)
                prev_gripper_actions[f"{arm}_gripper"] = np.repeat(input_action[6:7], active_robot.gripper[arm].dof)
            action = active_robot.create_action_vector(action_dict)

        # Maintain gripper state for each robot but only update the active robot with action
        env_action = [robot.create_action_vector(all_prev_gripper_actions[i]) for i, robot in enumerate(env.robots)]
        env_action[device.active_robot] = action
        env_action = np.concatenate(env_action)
        env.step(env_action)
        env.render()

        # Also break if we complete the task
        if task_completion_hold_count == 0:
            break

        # state machine to check for having a success for 10 consecutive timesteps
        if env._check_success():
            if task_completion_hold_count > 0:
                task_completion_hold_count -= 1  # latched state, decrement count
            else:
                task_completion_hold_count = 10  # reset count on first success timestep
        else:
            task_completion_hold_count = -1  # null the counter if there's no success

    # cleanup for end of data collection episodes
    env.close()


def gather_demonstrations_as_hdf5(directory, out_dir, env_info):
    """
    Gathers the demonstrations saved in @directory into a
    single hdf5 file.

    The strucure of the hdf5 file is as follows.

    data (group)
        date (attribute) - date of collection
        time (attribute) - time of collection
        repository_version (attribute) - repository version used during collection
        env (attribute) - environment name on which demos were collected

        demo1 (group) - every demonstration has a group
            model_file (attribute) - model xml string for demonstration
            states (dataset) - flattened mujoco states
            actions (dataset) - actions applied during demonstration

        demo2 (group)
        ...

    Args:
        directory (str): Path to the directory containing raw demonstrations.
        out_dir (str): Path to where to store the hdf5 file.
        env_info (str): JSON-encoded string containing environment information,
            including controller and robot info
    """

    hdf5_path = os.path.join(out_dir, "demo.hdf5")
    f = h5py.File(hdf5_path, "w")

    # store some metadata in the attributes of one group
    grp = f.create_group("data")

    num_eps = 0
    env_name = None  # will get populated at some point

    for ep_directory in os.listdir(directory):

        state_paths = os.path.join(directory, ep_directory, "state_*.npz")
        states = []
        actions = []
        success = False

        for state_file in sorted(glob(state_paths)):
            dic = np.load(state_file, allow_pickle=True)
            env_name = str(dic["env"])

            states.extend(dic["states"])
            for ai in dic["action_infos"]:
                actions.append(ai["actions"])
            success = success or dic["successful"]

        if len(states) == 0:
            continue

        # Add only the successful demonstration to dataset
        if success:
            print("Demonstration is successful and has been saved")
            # Delete the last state. This is because when the DataCollector wrapper
            # recorded the states and actions, the states were recorded AFTER playing that action,
            # so we end up with an extra state at the end.
            del states[-1]
            assert len(states) == len(actions)

            num_eps += 1
            ep_data_grp = grp.create_group("demo_{}".format(num_eps))

            # store model xml as an attribute
            xml_path = os.path.join(directory, ep_directory, "model.xml")
            with open(xml_path, "r") as f:
                xml_str = f.read()
            ep_data_grp.attrs["model_file"] = xml_str

            # write datasets for states and actions
            ep_data_grp.create_dataset("states", data=np.array(states))
            ep_data_grp.create_dataset("actions", data=np.array(actions))
        else:
            print("Demonstration is unsuccessful and has NOT been saved")

    # write dataset attributes (metadata)
    now = datetime.datetime.now()
    grp.attrs["date"] = "{}-{}-{}".format(now.month, now.day, now.year)
    grp.attrs["time"] = "{}:{}:{}".format(now.hour, now.minute, now.second)
    grp.attrs["repository_version"] = suite.__version__
    grp.attrs["env"] = env_name
    grp.attrs["env_info"] = env_info

    f.close()


if __name__ == "__main__":
    # Arguments
    parser = argparse.ArgumentParser()
    parser.add_argument(
        "--directory",
        type=str,
        default=os.path.join(suite.models.assets_root, "demonstrations"),
    )
    parser.add_argument("--environment", type=str, default="Lift")
    parser.add_argument("--robots", nargs="+", type=str, default="Panda", help="Which robot(s) to use in the env")
    parser.add_argument(
        "--config", type=str, default="default", help="Specified environment configuration if necessary"
    )
    parser.add_argument("--arm", type=str, default="right", help="Which arm to control (eg bimanual) 'right' or 'left'")
    parser.add_argument("--camera", type=str, default="agentview", help="Which camera to use for collecting demos")
    parser.add_argument(
<<<<<<< HEAD
        "--controller",
        type=str,
        default=None,
        help="Choice of controller. Can be generic (eg. 'BASIC' or 'WHOLE_BODY_IK') or json file (see robosuite/controllers/config for examples)",
=======
        "--controller", type=str, default="OSC_POSE", help="Choice of controller. Can be 'IK_POSE' or 'OSC_POSE'"
>>>>>>> 84e4f87d
    )
    parser.add_argument("--device", type=str, default="keyboard")
    parser.add_argument("--pos-sensitivity", type=float, default=1.0, help="How much to scale position user inputs")
    parser.add_argument("--rot-sensitivity", type=float, default=1.0, help="How much to scale rotation user inputs")
    parser.add_argument(
        "--renderer",
        type=str,
        default="mjviewer",
        help="Use the Nvisii viewer (Nvisii), OpenCV viewer (mujoco), or Mujoco's builtin interactive viewer (mjviewer)",
    )
    args = parser.parse_args()

    # Get controller config
    composite_controller_config = load_composite_controller_config(controller=args.controller, robot=args.robots[0])

    # Create argument configuration
    config = {
        "env_name": args.environment,
        "robots": args.robots,
        "controller_configs": composite_controller_config,
    }

    # Check if we're using a multi-armed environment and use env_configuration argument if so
    if "TwoArm" in args.environment:
        config["env_configuration"] = args.config

    # Create environment
    env = suite.make(
        **config,
        has_renderer=True,
        renderer=args.renderer,
        has_offscreen_renderer=False,
        render_camera=args.camera,
        ignore_done=True,
        use_camera_obs=False,
        reward_shaping=True,
        control_freq=20,
    )

    # Wrap this with visualization wrapper
    env = VisualizationWrapper(env)

    # Grab reference to controller config and convert it to json-encoded string
    env_info = json.dumps(config)

    # wrap the environment with data collection wrapper
    tmp_directory = "/tmp/{}".format(str(time.time()).replace(".", "_"))
    env = DataCollectionWrapper(env, tmp_directory)

    # initialize device
    if args.device == "keyboard":
        from robosuite.devices import Keyboard

        device = Keyboard(env=env, pos_sensitivity=args.pos_sensitivity, rot_sensitivity=args.rot_sensitivity)
    elif args.device == "spacemouse":
        from robosuite.devices import SpaceMouse

        device = SpaceMouse(env=env, pos_sensitivity=args.pos_sensitivity, rot_sensitivity=args.rot_sensitivity)

    else:
        raise Exception("Invalid device choice: choose either 'keyboard' or 'spacemouse'.")

    # make a new timestamped directory
    t1, t2 = str(time.time()).split(".")
    new_dir = os.path.join(args.directory, "{}_{}".format(t1, t2))
    os.makedirs(new_dir)

    # collect demonstrations
    while True:
        collect_human_trajectory(env, device, args.arm, args.config)
        gather_demonstrations_as_hdf5(tmp_directory, new_dir, env_info)<|MERGE_RESOLUTION|>--- conflicted
+++ resolved
@@ -269,14 +269,10 @@
     parser.add_argument("--arm", type=str, default="right", help="Which arm to control (eg bimanual) 'right' or 'left'")
     parser.add_argument("--camera", type=str, default="agentview", help="Which camera to use for collecting demos")
     parser.add_argument(
-<<<<<<< HEAD
         "--controller",
         type=str,
         default=None,
         help="Choice of controller. Can be generic (eg. 'BASIC' or 'WHOLE_BODY_IK') or json file (see robosuite/controllers/config for examples)",
-=======
-        "--controller", type=str, default="OSC_POSE", help="Choice of controller. Can be 'IK_POSE' or 'OSC_POSE'"
->>>>>>> 84e4f87d
     )
     parser.add_argument("--device", type=str, default="keyboard")
     parser.add_argument("--pos-sensitivity", type=float, default=1.0, help="How much to scale position user inputs")
